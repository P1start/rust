--- conflicted
+++ resolved
@@ -20,12 +20,8 @@
 use c_str;
 use clone::Clone;
 use cmp::Eq;
-<<<<<<< HEAD
 use container::Container;
-use iterator::{Iterator, IteratorUtil};
-=======
 use iterator::{Iterator, IteratorUtil, range};
->>>>>>> 6f6dce7b
 use libc;
 use num;
 use option::{None, Option, Some};
